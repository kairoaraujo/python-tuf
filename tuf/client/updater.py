"""
<Program Name>
  updater.py

<Author>
  Geremy Condra
  Vladimir Diaz <vladimir.v.diaz@gmail.com>

<Started>
  July 2012.  Based on a previous version of this module. (VLAD)

<Copyright>
  See LICENSE for licensing information.

<Purpose>
  'updater.py' is intended to be the only TUF module that software update
  systems need to utilize.  It provides a single class representing an
  updater that includes methods to download, install, and verify
  metadata/target files in a secure manner.  Importing 'updater.py' and
  instantiating its main class is all that is required by the client prior
  to a TUF update request.  The importation and instantiation steps allow
  TUF to load all of the required metadata files and set the repository mirror
  information.

  An overview of the update process:

  1. The software update system instructs TUF to check for updates.

  2. TUF downloads and verifies timestamp.txt.

  3. If timestamp.txt indicates that release.txt has changed, TUF downloads and
  verifies release.txt.

  4. TUF determines which metadata files listed in release.txt differ from those
  described in the last release.txt that TUF has seen.  If root.txt has changed,
  the update process starts over using the new root.txt.

  5. TUF provides the software update system with a list of available files
  according to targets.txt.

  6. The software update system instructs TUF to download a specific target
  file.

  7. TUF downloads and verifies the file and then makes the file available to
  the software update system.

<Example Client>

  # The client first imports the 'updater.py' module, the only module the
  # client is required to import.  The client will utilize a single class
  # from this module.
  import tuf.client.updater

  # The only other module the client interacts with is 'tuf.conf'.  The
  # client accesses this module solely to set the repository directory.
  # This directory will hold the files downloaded from a remote repository.
  tuf.conf.repository_directory = 'local-repository'
 
  # Next, the client creates a dictionary object containing the repository
  # mirrors.  The client may download content from any one of these mirrors.
  # In the example below, a single mirror named 'mirror1' is defined.  The
  # mirror is located at 'http://localhost:8001', and all of the metadata
  # and targets files can be found in the 'metadata' and 'targets' directory,
  # respectively.  If the client wishes to only download target files from
  # specific directories on the mirror, the 'confined_target_dirs' field
  # should be set.  In the example, the client has chosen '', which is
  # interpreted as no confinement.  In other words, the client can download
  # targets from any directory or subdirectories.  If the client had chosen
  # 'targets1/', they would have been confined to the '/targets/targets1/'
  # directory on the 'http://localhost:8001' mirror. 
  repository_mirrors = {'mirror1': {'url_prefix': 'http://localhost:8001',
                                    'metadata_path': 'metadata',
                                    'targets_path': 'targets',
                                    'confined_target_dirs': ['']}}

  # The updater may now be instantiated.  The Updater class of 'updater.py'
  # is called with two arguments.  The first argument assigns a name to this
  # particular updater and the second argument the repository mirrors defined
  # above.
  updater = tuf.client.updater.Updater('updater', repository_mirrors)

  # The client next calls the refresh() method to ensure it has the latest
  # copies of the metadata files.
  updater.refresh()

  # The target file information for all the repository targets is determined.
  targets = updater.all_targets()
  
  # Among these targets, determine the ones that have changed since the client's
  # last refresh().  A target is considered updated if it does not exist in
  # 'destination_directory' (current directory) or the target located there has
  # changed.
  destination_directory = '.'
  updated_targets = updater.updated_targets(targets, destination_directory)

  # Lastly, attempt to download each target among those that have changed.
  # The updated target files are saved locally to 'destination_directory'.
  for target in updated_targets:
    updater.download_target(target, destination_directory)

"""

import errno
import logging
import os
import shutil
import time

import tuf
import tuf.conf
import tuf.download
import tuf.formats
import tuf.hash
import tuf.keydb
import tuf.log
import tuf.mirrors
import tuf.repo.signerlib
import tuf.roledb
import tuf.sig
import tuf.util

logger = logging.getLogger('tuf.client.updater')


class Updater(object):
  """
  <Purpose>
    Provide a class that can download target files securely.  The updater
    keeps track of currently and previously trusted metadata, target files
    available to the client, target file attributes such as file size and 
    hashes, key and role information, metadata signatures, and the ability
    to determine when the download of a file should be permitted.

  <Updater Attributes>
    self.metadata:
      Dictionary holding the currently and previously trusted metadata.
      Example: {'current': {'root': ROOTROLE_SCHEMA,
                            'targets':TARGETSROLE_SCHEMA, ...},
                'previous': {'root': ROOTROLE_SCHEMA,
                             'targets':TARGETSROLE_SCHEMA, ...}}
    
    self.metadata_directory:
      The directory where trusted metadata is stored.
      
    self.fileinfo:
      A cache of lengths and hashes of stored metadata files.
      Example: {'root.txt': {'length': 13323,
                             'hashes': {'sha256': dbfac345..}},
                ...}

    self.mirrors:
      The repository mirrors from which metadata and targets are available.
      Conformant to 'tuf.formats.MIRRORDICT_SCHEMA'.
    
    self.name:
      The name of the updater instance.
 
  <Updater Methods>
    refresh():
      This method downloads, verifies, and loads metadata for the top-level
      roles in a specific order (i.e., timestamp -> release -> root -> targets)
      The expiration time for downloaded metadata is also verified.
      
      The metadata for delegated roles are not refreshed by this method, but by
      the target methods (e.g., all_targets(), targets_of_role(), target()).
      The refresh() method should be called by the client before any target
      requests.
    
    all_targets():
      Returns the target information for the 'targets' and delegated roles.
      Prior to extracting the target information, this method attempts a file
      download of all the target metadata that have changed.
    
    targets_of_role('targets'):
      Returns the target information for the targets of a specified role.
      Like all_targets(), delegated metadata is updated if it has changed.
    
    target(file_path):
      Returns the target information for a specific file identified by its file
      path.  This target method also downloads the metadata of updated targets.
    
    updated_targets(targets, destination_directory):
      After the client has retrieved the target information for those targets
      they are interested in updating, they would call this method to determine
      which targets have changed from those saved locally on disk.  All the
      targets that have changed are returns in a list.  From this list, they
      can request a download by calling 'download_target()'.
    
    download_target(target, destination_directory):
      This method performs the actual download of the specified target.  The
      file is saved to the 'destination_directory' argument.

    remove_obsolete_targets(destination_directory):
      Any files located in 'destination_directory' that were previously
      served by the repository but have since been removed, can be deleted
      from disk by the client by calling this method.

  """

  def __init__(self, updater_name, repository_mirrors):
    """
    <Purpose>
      Constructor.  Instantiating an updater object causes all the metadata
      files for the top-level roles to be read from disk, including the key
      and role information for the delegated targets of 'targets'.  The actual
      metadata for delegated roles is not loaded in __init__.  The metadata
      for these delegated roles, including nested delegated roles, are
      loaded, updated, and saved to the 'self.metadata' store by the target
      methods, like all_targets() and targets_of_role().
      
      The initial set of metadata files are provided by the software update
      system utilizing TUF.
      
      In order to use an updater, the following directories must already
      exist locally:
            
            {tuf.conf.repository_directory}/metadata/current
            {tuf.conf.repository_directory}/metadata/previous
      
      and, at a minimum, the root metadata file must exist:

            {tuf.conf.repository_directory}/metadata/current/root.txt
    
    <Arguments>
      updater_name:
        The name of the updater.
      
      repository_mirrors:
        A dictionary holding repository mirror information, conformant to
        'tuf.formats.MIRRORDICT_SCHEMA'.  This dictionary holds information
        such as the directory containing the metadata and target files, the
        server's URL prefix, and the target content directories the client
        should be confined to.
            
        repository_mirrors = {'mirror1': {'url_prefix': 'http://localhost:8001',
                                          'metadata_path': 'metadata',
                                          'targets_path': 'targets',
                                          'confined_target_dirs': ['']}}
    
    <Exceptions>
      tuf.FormatError:
        If the arguments are improperly formatted. 
      
      tuf.RepositoryError:
        If there is an error with the updater's repository files, such
        as a missing 'root.txt' file.

    <Side Effects>
      Th metadata files (e.g., 'root.txt', 'targets.txt') for the top-
      level roles are read from disk and stored in dictionaries.

    <Returns>
      None.

    """
  
    # Do the arguments have the correct format?
    # These checks ensure the arguments have the appropriate
    # number of objects and object types and that all dict
    # keys are properly named.
    # Raise 'tuf.FormatError' if there is a mistmatch.
    tuf.formats.NAME_SCHEMA.check_match(updater_name)
    tuf.formats.MIRRORDICT_SCHEMA.check_match(repository_mirrors)
   
    # Save the validated arguments.
    self.name = updater_name
    self.mirrors = repository_mirrors

    # Store the trusted metadata read from disk.
    self.metadata = {}
    
    # Store the currently trusted/verified metadata.
    self.metadata['current'] = {} 
    
    # Store the previously trusted/verified metadata.
    self.metadata['previous'] = {}

    # Store the file information of all the metadata files.  The dict keys are
    # paths, the dict values fileinfo data. This information can help determine
    # whether a metadata file has changed and so needs to be re-downloaded.
    self.fileinfo = {}
    
    # Store the location of the client's metadata directory.
    self.metadata_directory = {}
    
    # Ensure the repository metadata directory has been set.
    if tuf.conf.repository_directory is None:
      message = 'The TUF update client module must specify the directory' \
                ' containing the local repository files.' \
                '  "tuf.conf.repository_directory" MUST be set.'
      raise tuf.RepositoryError(message)

    # Set the path for the current set of metadata files.  
    repository_directory = tuf.conf.repository_directory
    current_path = os.path.join(repository_directory, 'metadata', 'current')
    
    # Ensure the current path is valid/exists before saving it.
    if not os.path.exists(current_path):
      message = 'Missing '+repr(current_path)+'.  This path must exist and, ' \
                'at a minimum, contain the root metadata file.' 
      raise tuf.RepositoryError(message)
    self.metadata_directory['current'] = current_path
    
    # Set the path for the previous set of metadata files. 
    previous_path = os.path.join(repository_directory, 'metadata', 'previous') 
   
    # Ensure the previous path is valid/exists.
    if not os.path.exists(previous_path):
      message = 'Missing '+repr(previous_path)+'.  This path must exist.'
      raise tuf.RepositoryError(message)
    self.metadata_directory['previous'] = previous_path
    
    # Load current and previous metadata.
    for metadata_set in ['current', 'previous']:
      for metadata_role in ['root', 'targets', 'release', 'timestamp']:
        self._load_metadata_from_file(metadata_set, metadata_role)
      
    # Raise an exception if the repository is missing the required 'root'
    # metadata.
    if 'root' not in self.metadata['current']:
      message = 'No root of trust! Could not find the "root.txt" file.'
      raise tuf.RepositoryError(message)




  def __str__(self):
    """
      The string representation of an Updater object.
    
    """
    
    return self.name





  def _load_metadata_from_file(self, metadata_set, metadata_role):
    """
    <Purpose>
      Load current or previous metadata if there is a local file.  If the 
      expected file belonging to 'metadata_role' (e.g., 'root.txt') cannot
      be loaded, raise an exception.  The extracted metadata object loaded
      from file is saved to the metadata store (i.e., self.metadata).
        
    <Arguments>        
      metadata_set:
        The string 'current' or 'previous', depending on whether one wants to
        load the currently or previously trusted metadata file.
            
      metadata_role:
        The name of the metadata. This is a role name and should
        not end in '.txt'.  Examples: 'root', 'targets', 'targets/linux/x86'.

    <Exceptions>
      tuf.FormatError:
        If role information belonging to a delegated role of 'metadata_role'
        is improperly formatted.

      tuf.Error:
        If there was an error importing a delegated role of 'metadata_role'
        or the metadata set is not one currently supported.
    
    <Side Effects>
      If the metadata is loaded successfully, it is saved to the metadata
      store.  If 'metadata_role' is 'root', the role and key databases
      are reloaded.  If 'metadata_role' is a target metadata, all its
      delegated roles are refreshed.

    <Returns>
      None.
      
    """

    # Ensure we have a valid metadata set.
    if metadata_set not in ['current', 'previous']:
      raise tuf.Error('Invalid metadata set: '+repr(metadata_set))

    # Save and construct the full metadata path.
    metadata_directory = self.metadata_directory[metadata_set]
    metadata_filename = metadata_role + '.txt'
    metadata_filepath = os.path.join(metadata_directory, metadata_filename)
    
    # Ensure the metadata path is valid/exists, else ignore the call. 
    if os.path.exists(metadata_filepath):
      # Load the file.  The loaded object should conform to
      # 'tuf.formats.SIGNABLE_SCHEMA'.
      metadata_signable = tuf.util.load_json_file(metadata_filepath)

      tuf.formats.check_signable_object_format(metadata_signable)

      # Extract the 'signed' role object from 'metadata_signable'.
      metadata_object = metadata_signable['signed']
   
      # Save the metadata object to the metadata store.
      self.metadata[metadata_set][metadata_role] = metadata_object
   
      # We need to rebuild the key and role databases if 
      # metadata object is 'root' or target metadata.
      if metadata_set == 'current':
        if metadata_role == 'root':
          self._rebuild_key_and_role_db()
        elif metadata_object['_type'] == 'Targets':
          # TODO: Should we also remove the keys of the delegated roles?
          tuf.roledb.remove_delegated_roles(metadata_role)
          self._import_delegations(metadata_role)





  def _rebuild_key_and_role_db(self):
    """
    <Purpose>
      Rebuild the key and role databases from the currently trusted
      'root' metadata object extracted from 'root.txt'.  This private
      function is called when a new/updated 'root' metadata file is loaded.
      This function will only store the role information for the top-level
      roles (i.e., 'root', 'targets', 'release', 'timestamp').

    <Arguments>
      None.

    <Exceptions>
      tuf.FormatError:
        If the 'root' metadata is improperly formatted.

      tuf.Error:
        If there is an error loading a role contained in the 'root'
        metadata.

    <Side Effects>
      The key and role databases are reloaded for the top-level roles.

    <Returns>
      None.
    
    """
    
    # Clobbering this means all delegated metadata files are rendered outdated
    # and will need to be reloaded.  However, reloading the delegated metadata
    # files is avoided here because fetching target information with methods
    # like all_targets() and target() always cause a refresh of these files.
    # The metadata files for delegated roles are also not loaded when the
    # repository is first instantiated.  Due to this setup, reloading delegated
    # roles is not required here.
    tuf.keydb.create_keydb_from_root_metadata(self.metadata['current']['root'])
    tuf.roledb.create_roledb_from_root_metadata(self.metadata['current']['root'])





  def _import_delegations(self, parent_role):
    """
    <Purpose>
      Import all the roles delegated by 'parent_role'.
    
    <Arguments>
      parent_role:
        The role whose delegations will be imported.
        
    <Exceptions>
      tuf.FormatError:
        If a key attribute of a delegated role's signing key is
        improperly formatted.

      tuf.Error:
        If the signing key of a delegated role cannot not be loaded.

    <Side Effects>
      The key and role database is modified to include the newly
      loaded roles delegated by 'parent_role'.

    <Returns>
      None.
          
    """
        
    current_parent_metadata = self.metadata['current'][parent_role]
  
    if 'delegations' not in current_parent_metadata:
      return

    # This could be quite slow with a huge number of delegations.
    keys_info = current_parent_metadata['delegations'].get('keys', {})
    roles_info = current_parent_metadata['delegations'].get('roles', [])

    logger.debug('Adding roles delegated from '+repr(parent_role)+'.')
   
    # Iterate through the keys of the delegated roles of 'parent_role'
    # and load them.
    for keyid, keyinfo in keys_info.items():
      if keyinfo['keytype'] == 'rsa': 
        rsa_key = tuf.rsa_key.create_from_metadata_format(keyinfo)
      
        # We specify the keyid to ensure that it's the correct keyid
        # for the key.
        try:
          tuf.keydb.add_rsakey(rsa_key, keyid)
        except tuf.KeyAlreadyExistsError:
          pass
        except (tuf.FormatError, tuf.Error), e:
          logger.exception('Failed to add keyid: '+repr(keyid)+'.')
          logger.error('Aborting role delegation for parent role '+parent_role+'.')
          raise
      else:
        logger.warn('Invalid key type for '+repr(keyid)+'.')
        continue

    # Add the roles to the role database.
    for roleinfo in roles_info:
      try:
        # NOTE: tuf.roledb.add_role will take care
        # of the case where rolename is None.
        rolename = roleinfo.get('name')
        logger.debug('Adding delegated role: '+str(rolename)+'.')
        tuf.roledb.add_role(rolename, roleinfo)
      except tuf.RoleAlreadyExistsError, e:
        logger.warn('Role already exists: '+rolename)
      except:
        logger.exception('Failed to add delegated role: '+rolename+'.')
        raise





  def refresh(self):
    """
    <Purpose>
      Update the latest copies of the metadata for the top-level roles.
      The update request process follows a specific order to ensure the
      metadata files are securely updated.
        
      The client would call refresh() prior to requesting target file
      information.  Calling refresh() ensures target methods, like
      all_targets() and target(), refer to the latest available content.
      The latest copies for delegated metadata are downloaded and updated
      by the target methods.

    <Arguments>
      None.

    <Exceptions>
      tuf.UpdateError:
        If the metadata for any of the top-level roles cannot be updated.

      tuf.ExpiredMetadataError:
        If any metadata has expired.
        
    <Side Effects>
      Updates the metadata files for the top-level roles with the
      latest information.

    <Returns>
      None.
    
    """

    # The timestamp role does not have signed metadata about it; otherwise we
    # would need an infinite regress of metadata. Therefore, we use some
    # default, sane metadata about it.
    DEFAULT_TIMESTAMP_FILEINFO = {
      'hashes':None,
      'length': tuf.conf.DEFAULT_TIMESTAMP_REQUIRED_LENGTH
    }

    # Update the top-level metadata.  The _update_metadata_if_changed() and
    # _update_metadata() calls below do NOT perform an update if there
    # is insufficient trusted signatures for the specified metadata.
    # Raise 'tuf.UpdateError' if an update fails.

    # Use default but sane information for timestamp metadata, and do not
    # require strict checks on its required length.
    self._update_metadata('timestamp', DEFAULT_TIMESTAMP_FILEINFO)

    self._update_metadata_if_changed('release', referenced_metadata='timestamp')

    self._update_metadata_if_changed('root')

    self._update_metadata_if_changed('targets')

    # Updated the top-level metadata (which all had valid signatures), however,
    # have they expired?  Raise 'tuf.ExpiredMetadataError' if any of the metadata
    # has expired.
    for metadata_role in ['timestamp', 'root', 'release', 'targets']:
      self._ensure_not_expired(metadata_role)





  def __check_hashes(self, input_file, trusted_hashes):
    """
    <Purpose>
      A helper function that verifies multiple secure hashes of the downloaded
      file.  If any of these fail it raises an exception.  This is to conform
      with the TUF specs, which support clients with different hashing
      algorithms. The 'hash.py' module is used to compute the hashes of the
      'input_file'.

    <Arguments>
      input_file:
        A file-like object.

      trusted_hashes:
        A dictionary with hash-algorithm names as keys and hashes as dict values.
        The hashes should be in the hexdigest format.

    <Exceptions>
      tuf.BadHashError, if the hashes don't match.

    <Side Effects>
      Hash digest object is created using the 'tuf.hash' module.

    <Returns>
      None.

    """

    # Verify each trusted hash of 'trusted_hashes'.  Raise exception if
    # any of the hashes are incorrect and return if all are correct.
    for algorithm, trusted_hash in trusted_hashes.items():
      digest_object = tuf.hash.digest(algorithm)
      digest_object.update(input_file.read())
      computed_hash = digest_object.hexdigest()
      if trusted_hash != computed_hash:
        raise tuf.BadHashError('Hashes do not match! Expected '+
                               trusted_hash+' got '+computed_hash)
      else:
        logger.info('The file\'s '+algorithm+' hash is correct: '+trusted_hash)





  def get_target_file(self, target_filepath, file_length, file_hashes):

    def verify_target_file(target_file_object):
      self.__check_hashes(target_file_object, file_hashes)
    
    return self.__get_file(target_filepath, verify_target_file, 'target',
              file_length, download_safely=True, compression=None)





  def __verify_metadata_file(self, metadata_file_object, metadata_role):
    # Read and load the downloaded file.
    try:
      metadata_signable = \
        tuf.util.load_json_string(metadata_file_object.read())
    except:
      logger.exception('Invalid metadata from '+mirror_url+'.')
      raise
    else:
      # Verify the signature on the downloaded metadata object.
      try:
        valid = tuf.sig.verify(metadata_signable, metadata_role)
      except:
        message = 'Unable to verify '+metadata_filename
        logger.exception(message)
        raise
      else:
        if not valid:
          raise tuf.BadSignatureError()





  def unsafely_get_metadata_file(self, metadata_role, metadata_filepath,
                                 file_length):

    def unsafely_verify_metadata_file(metadata_file_object):
      self.__verify_metadata_file(metadata_file_object, metadata_role)

    return self.__get_file(metadata_filepath, unsafely_verify_metadata_file,
                           'meta', file_length, download_safely=False,
                           compression=None)





  def safely_get_metadata_file(self, metadata_role, metadata_filepath,
                                 file_length, file_hashes, compression):

    def safely_verify_metadata_file(metadata_file_object):
      self.__check_hashes(metadata_file_object, file_hashes)
      self.__verify_metadata_file(metadata_file_object, metadata_role)

    return self.__get_file(metadata_filepath, safely_verify_metadata_file,
                           'meta', file_length, download_safely=True,
                           compression=compression)





  def __get_file(self, filepath, verify_file, reference_metadata,
                 trusted_length, download_safely, compression):
    file_mirrors = tuf.mirrors.get_list_of_mirrors(reference_metadata,
                                                   filepath, self.mirrors)
    # file_mirror (URL): error (Exception)
    file_mirror_errors = {}
    file_object = None

    for file_mirror in file_mirrors:
      try:
        if download_safely:
          file_object = tuf.download.safe_download(file_mirror, trusted_length)
        else:
          file_object = tuf.download.unsafe_download(file_mirror,
                                                     trusted_length)

        if compression:
          file_object.decompress_temp_file_object(compression)

      except Exception, e:
        # Remember the error from this mirror, and "reset" the target file.
        logger.exception('Download failed from '+file_mirror+'.')
        file_mirror_errors[file_mirror] = e
        file_object = None
      else:
        try:
          verify_file(file_object)
        except Exception, e:
          file_mirror_errors[file_mirror] = e
          file_object = None
        else:
          break

    if file_object:
      return file_object
    else:
      logger.exception('Failed to download {0}: {1}'.format(filepath,
                       file_mirror_errors))
      raise tuf.UpdateError(file_mirror_errors)





  def _update_metadata(self, metadata_role, fileinfo, compression=None):
    """
    <Purpose>
      Download, verify, and 'install' the metadata belonging to 'metadata_role'.
      Calling this function implies the metadata has been updated by the
      repository and thus needs to be re-downloaded.  The current and previous
      metadata stores are updated if the newly downloaded metadata is
      successfully downloaded and verified.
   
    <Arguments>
      metadata_role:
        The name of the metadata. This is a role name and should not end
        in '.txt'.  Examples: 'root', 'targets', 'targets/linux/x86'.
      
      fileinfo:
        A dictionary containing length and hashes of the metadata file.
        Ex: {"hashes": {"sha256": "3a5a6ec1f353...dedce36e0"}, 
             "length": 1340}

      STRICT_REQUIRED_LENGTH:
        A Boolean indicator used to signal whether we should perform strict
        checking of the required length in 'fileinfo'. True by default.  True
        by default. We explicitly set this to False when we know that we want
        to turn this off for downloading the timestamp metadata, which has no
        signed required_length.

      compression:
        A string designating the compression type of 'metadata_role'.
        The 'release' metadata file may be optionally downloaded and stored in
        compressed form.  Currently, only metadata files compressed with 'gzip'
        are considered.  Any other string is ignored.

    <Exceptions>
      tuf.UpdateError:
        The metadata could not be updated. This is not specific to a single
        failure but rather indicates that all possible ways to update the
        metadata have been tried and failed.

    <Side Effects>
      The metadata file belonging to 'metadata_role' is downloaded from a
      repository mirror.  If the metadata is valid, it is stored to the 
      metadata store.

    <Returns>
      None.
    
    """
    
    # Construct the metadata filename as expected by the download/mirror modules.
    metadata_filename = metadata_role + '.txt'
    uncompressed_metadata_filename = metadata_filename
   
    # The 'release' or Targets metadata may be compressed.  Add the appropriate
    # extension to 'metadata_filename'. 
    if compression == 'gzip':
      metadata_filename = metadata_filename + '.gz'

    # Extract file length and file hashes.  They will be passed as arguments
    # to 'download_file' function.
    file_length = fileinfo['length']
    file_hashes = fileinfo['hashes']

    # A dictionary to keep the error from every mirror that we try.
    mirror_errors = {}

    # Attempt a file download from each mirror until the file is downloaded and
    # verified.  If the signature of the downloaded file is valid, proceed,
    # otherwise log a warning and try the next mirror.  'metadata_file_object'
    # is the file-like object returned by 'download.py'.  'metadata_signable'
    # is the object extracted from 'metadata_file_object'.  Metadata saved to
    # files are regarded as 'signable' objects, conformant to
    # 'tuf.formats.SIGNABLE_SCHEMA'.
    metadata_file_object = None
    metadata_signable = None
<<<<<<< HEAD
    compressed_file_object = None
    for mirror_url in get_mirrors('meta', metadata_filename.encode("utf-8"), self.mirrors):
      try:
        metadata_file_object = download_file(mirror_url, file_hashes, 
                                             file_length)
      except tuf.DownloadError, e:
        logger.warn('Download failed from '+mirror_url+'.')
        continue
      if compression:
        compressed_file_object = tuf.util.TempFile()
        shutil.copyfileobj(metadata_file_object, compressed_file_object)
        metadata_file_object.decompress_temp_file_object(compression)

      # Read and load the downloaded file.
      metadata_signable = tuf.util.load_json_string(metadata_file_object.read())
=======
    if metadata_role == 'timestamp':
        metadata_file_object = \
          self.unsafely_get_metadata_file(metadata_role, metadata_filename,
                                          file_length)
    else:
        metadata_file_object = \
          self.safely_get_metadata_file(metadata_role, metadata_filename,
                                        file_length, file_hashes,
                                        compression=compression)
>>>>>>> eacbe7cc

    # Read and load the downloaded file.
    metadata_signable = tuf.util.load_json_string(metadata_file_object.read())

    # Ensure the loaded 'metadata_signable' is properly formatted.
    try:
      tuf.formats.check_signable_object_format(metadata_signable)
    except tuf.FormatError, e:
      message = 'Unable to load '+repr(metadata_filename)+' after update: '+str(e)
      raise tuf.RepositoryError(message)

    # Is 'metadata_signable' newer than the currently installed
    # version?
    current_metadata_role = self.metadata['current'].get(metadata_role)
    
    # Compare metadata version numbers.  Ensure there is a current
    # version of the metadata role to be updated.
    if current_metadata_role is not None:
      current_version = current_metadata_role['version'] 
      downloaded_version = metadata_signable['signed']['version']
      if downloaded_version < current_version:
        message = str(current_metadata_role)+' is older than the version currently '+\
          'installed.\nDownloaded version: '+repr(downloaded_version)+'\n'+\
          'Current version: '+repr(current_version)
        raise tuf.RepositoryError(message)
      
    # Reject the metadata if any specified targets are not allowed.
    if metadata_signable['signed']['_type'] == 'Targets':
      self._ensure_all_targets_allowed(metadata_role, metadata_signable['signed'])

    # The metadata has been verified. Move the metadata file into place.
    # First, move the 'current' metadata file to the 'previous' directory
    # if it exists.
    current_filepath = os.path.join(self.metadata_directory['current'],
                                    metadata_filename)
    current_filepath = os.path.abspath(current_filepath)
    tuf.util.ensure_parent_dir(current_filepath)
    
    previous_filepath = os.path.join(self.metadata_directory['previous'],
                                     metadata_filename)
    previous_filepath = os.path.abspath(previous_filepath)
    if os.path.exists(current_filepath):
      # Previous metadata might not exist, say when delegations are added.
      tuf.util.ensure_parent_dir(previous_filepath)
      shutil.move(current_filepath, previous_filepath)

    # Next, move the verified updated metadata file to the 'current' directory.
    # Note that the 'move' method comes from tuf.util's TempFile class.
    # 'metadata_file_object' is an instance of tuf.util.TempFile.
    if compression == 'gzip':
      current_uncompressed_filepath = os.path.join(self.metadata_directory['current'],
                                                   uncompressed_metadata_filename)
      current_uncompressed_filepath = os.path.abspath(current_uncompressed_filepath)
      metadata_file_object.move(current_uncompressed_filepath)
      compressed_file_object.move(current_filepath)
    else:
      metadata_file_object.move(current_filepath)
    
    # Extract the metadata object so we can store it to the metadata store.
    # 'current_metadata_object' set to 'None' if there is not an object
    # stored for 'metadata_role'.
    updated_metadata_object = metadata_signable['signed']
    current_metadata_object = self.metadata['current'].get(metadata_role)

    # Finally, update the metadata and fileinfo stores.
    logger.debug('Updated '+repr(current_filepath)+'.')
    self.metadata['previous'][metadata_role] = current_metadata_object
    self.metadata['current'][metadata_role] = updated_metadata_object
    self._update_fileinfo(metadata_filename) 




  def _update_metadata_if_changed(self, metadata_role, referenced_metadata='release'):
    """
    <Purpose>
      Update the metadata for 'metadata_role' if it has changed.  With the
      exception of the 'timestamp' role, all the top-level roles are updated
      by this function.  The 'timestamp' role is always downloaded from a mirror
      without first checking if it has been updated; it is updated in refresh()
      by calling _update_metadata('timestamp').  This function is also called for
      delegated role metadata, which are referenced by 'release'.
        
      If the metadata needs to be updated but an update cannot be obtained,
      this function will delete the file (with the exception of the root
      metadata, which never gets removed without a replacement).

      Due to the way in which metadata files are updated, it is expected that
      'referenced_metadata' is not out of date and trusted.  The refresh()
      method updates the top-level roles in 'timestamp -> release ->
      root -> targets' order.  For delegated metadata, the parent role is
      updated before the delegated role.  Taking into account that
      'referenced_metadata' is updated and verified before 'metadata_role',
      this function determines if 'metadata_role' has changed by checking
      the 'meta' field of the newly updated 'referenced_metadata'.

    <Arguments>
      metadata_role:
        The name of the metadata. This is a role name and should not end
        in '.txt'.  Examples: 'root', 'targets', 'targets/linux/x86'.

      referenced_metadata:
        This is the metadata that provides the role information for
        'metadata_role'.  For the top-level roles, the 'release' role
        is the referenced metadata for the 'root', and 'targets' roles.
        The 'timestamp' metadata is always downloaded regardless.  In
        other words, it is updated by calling _update_metadata('timestamp')
        and not by this function.  The referenced metadata for 'release'
        is 'timestamp'.  See refresh().
        
    <Exceptions>
      tuf.MetadataNotAvailableError:
        If 'metadata_role' could not be downloaded after determining
        that it had changed.
        
      tuf.RepositoryError:
        If the referenced metadata is missing.

    <Side Effects>
      If it is determined that 'metadata_role' has been updated, the metadata
      store (i.e., self.metadata) is updated with the new metadata and the
      affected stores modified (i.e., the previous metadata store is updated).
      If the metadata is 'targets' or a delegated targets role, the role
      database is updated with the new information, including its delegated
      roles.

    <Returns>
      None.
    
    """
        
    metadata_filename = metadata_role + '.txt'

    # Ensure the referenced metadata has been loaded.  The 'root' role may be
    # updated without having 'release' available.  
    if referenced_metadata not in self.metadata['current']:
<<<<<<< HEAD
      message = 'Cannot update '+repr(metadata_role)+' because '+\
        repr(referenced_metadata)+' is missing.'
      raise tuf.RepositoryError(message)
=======
      message = 'Cannot update '+repr(metadata_role)+' because ' \
                +referenced_metadata+' is missing.'
      raise tuf.RepositoryError(message)
    # The referenced metadata has been loaded.  Extract the new
    # fileinfo for 'metadata_role' from it. 
>>>>>>> eacbe7cc
    else:
      message = repr(metadata_role)+' referenced in '+\
        repr(referenced_metadata)+'.  '+repr(metadata_role)+' may be updated.'
      logger.debug(message)
    
    # There might be a compressed version of 'release.txt' or Targets
    # metadata available for download.  Check the 'meta' field of
    # 'referenced_metadata' to see if it is listed when 'metadata_role'
    # is 'release'.  The full rolename for delegated Targets metadata
    # must begin with 'targets/'.  The Release role lists all the Targets
    # metadata available on the repository, including any that may be in
    # compressed form.
    compression = None
    
    # Extract the new fileinfo of the uncompressed version of 'metadata_role'.
    new_fileinfo = self.metadata['current'][referenced_metadata] \
                                ['meta'][metadata_filename]
    
    # Check for availability of compressed versions of 'release.txt',
    # 'targets.txt', and delegated Targets, which also start with 'targets'.
    # For 'targets.txt' and delegated metadata, 'referenced_metata'
    # should always be 'release'.  'release.txt' specifies all roles
    # provided by a repository, including their file sizes and hashes.
    if metadata_role == 'release' or metadata_role.startswith('targets'):
      gzip_metadata_filename = metadata_filename + '.gz'
      if gzip_metadata_filename in self.metadata['current'] \
                                                [referenced_metadata]['meta']:
        compression = 'gzip'
        new_fileinfo = self.metadata['current'][referenced_metadata] \
                                    ['meta'][gzip_metadata_filename]
        metadata_filename = gzip_metadata_filename
      else:
        message = 'Compressed version of '+repr(metadata_filename)+\
          ' not available.'
        logger.debug(message)

    # Simply return if the fileinfo has not changed, according to the
    # fileinfo provided by the referenced metadata.
    if not self._fileinfo_has_changed(metadata_filename, new_fileinfo):
      return

    logger.debug('Metadata '+repr(metadata_filename)+' has changed.')

    try:
      self._update_metadata(metadata_role, fileinfo=new_fileinfo,
                            compression=compression)
    except:
      # The current metadata we have is not current but we couldn't
      # get new metadata. We shouldn't use the old metadata anymore.
      # This will get rid of in-memory knowledge of the role and
      # delegated roles, but will leave delegated metadata files as
      # current files on disk.
      # TODO: Should we get rid of the delegated metadata files?
      # We shouldn't need to, but we need to check the trust
      # implications of the current implementation.
      self._delete_metadata(metadata_role)
      logger.error('Metadata for '+str(metadata_role)+' could not be updated')
      raise
    else:
      # We need to remove delegated roles because the delegated roles
      # may not be trusted anymore.
      if metadata_role == 'targets' or metadata_role.startswith('targets/'):
        logger.debug('Removing delegated roles of '+repr(metadata_role)+'.')
        # TODO: Should we also remove the keys of the delegated roles?
        tuf.roledb.remove_delegated_roles(metadata_role)
        self._import_delegations(metadata_role)





  def _ensure_all_targets_allowed(self, metadata_role, metadata_object):
    """
    <Purpose>
      Ensure the delegated targets of 'metadata_role' are allowed; this is
      determined by inspecting the 'delegations' field of the parent role
      of 'metadata_role'.  If a target specified by 'metadata_object'
      is not found in the parent role's delegations field, raise an exception.
   
      Targets allowed are either exlicitly listed under the 'paths' field, or
      implicitly exist under a subdirectory of a parent directory listed
      under 'paths'.  A parent role may delegate trust to all files under a 
      particular directory, including files in subdirectories, by simply
      listing the directory (e.g., 'packages/source/Django/', the equivalent
      of 'packages/source/Django/*').  Targets listed in hashed bins are
      also validated (i.e., its calculated path hash prefix must be delegated
      by the parent role.

      TODO: Should the TUF spec restrict the repository to one particular
      algorithm?  Should we allow the repository to specify in the role
      dictionary the algorithm used for these generated hashed paths?

    <Arguments>
      metadata_role:
        The name of the metadata. This is a role name and should not end
        in '.txt'.  Examples: 'root', 'targets', 'targets/linux/x86'.
      
      metadata_object:
        The metadata role object for 'metadata_role'.  This is the object
        saved to the metadata store and stored in the 'signed' field of a
        'signable' object (metadata roles are saved to metadata files as a
        'signable' object).

    <Exceptions>
      tuf.RepositoryError:
        If the targets of 'metadata_role' are not allowed according to
        the parent's metadata file.  The 'paths' and 'path_hash_prefixes'
        attributes are verified.

    <Side Effects>
      None.

    <Returns>
      None.
    
    """
    
    # Return if 'metadata_role' is 'targets'.  'targets' is not
    # a delegated role.
    if metadata_role == 'targets':
      return
    
    # The targets of delegated roles are stored in the parent's
    # metadata file.  Retrieve the parent role of 'metadata_role'
    # to confirm 'metadata_role' contains valid targets.
    parent_role = tuf.roledb.get_parent_rolename(metadata_role)

    # Iterate over the targets of 'metadata_role' and confirm they are trusted,
    # or their root parent directory exists in the role delegated paths of the
    # parent role.
    roles = self.metadata['current'][parent_role]['delegations']['roles']
    role_index = tuf.repo.signerlib.find_delegated_role(roles, metadata_role)

    # Ensure the delegated role exists prior to extracting trusted paths from
    # the parent's 'paths', or trusted path hash prefixes from the parent's
    # 'path_hash_prefixes'.
    if role_index is not None:
      role = roles[role_index] 
      allowed_child_paths = role.get('paths')
      allowed_child_path_hash_prefixes = role.get('path_hash_prefixes')
      actual_child_targets = metadata_object['targets'].keys()

      if allowed_child_path_hash_prefixes is not None:
        consistent = self._paths_are_consistent_with_hash_prefixes
        if not consistent(actual_child_targets,
                          allowed_child_path_hash_prefixes):
          raise tuf.RepositoryError('Role '+repr(metadata_role)+' specifies '+\
                                    'target which does not have a path hash '+\
                                    'prefix matching the prefix listed by '+\
                                    'the parent role '+repr(parent_role)+'.')

      elif allowed_child_paths is not None: 

        # Check that each delegated target is either explicitly listed or a parent
        # directory is found under role['paths'], otherwise raise an exception.
        # If the parent role explicitly lists target file paths in 'paths',
        # this loop will run in O(n^2), the worst-case.  The repository
        # maintainer will likely delegate entire directories, and opt for
        # explicit file paths if the targets in a directory are delegated to 
        # different roles/developers.
        for child_target in actual_child_targets:
          for allowed_child_path in allowed_child_paths:
            prefix = os.path.commonprefix([child_target, allowed_child_path])
            if prefix == allowed_child_path:
              break
          else: 
            message = 'Role '+repr(metadata_role)+' specifies target '+\
              repr(child_target)+' which is not an allowed path according '+\
              'to the delegations set by '+repr(parent_role)+'.'
            raise tuf.RepositoryError(message)

      else:

        # 'role' should have been validated when it was downloaded.
        # The 'paths' or 'path_hash_prefixes' attributes should not be missing,
        # so log a warning if this clause is reached.
        logger.warn(repr(role)+' unexpectedly did not contain one of '+\
                    'the required fields ("paths" or "path_hash_prefixes").')

    # Raise an exception if the parent has not delegated to the specified
    # 'metadata_role' child role.
    else:
      message = repr(parent_role)+' has not delegated to '+\
        repr(metadata_role)+'.'
      raise tuf.RepositoryError(message)





  def _paths_are_consistent_with_hash_prefixes(self, paths,
                                               path_hash_prefixes):
    """
    <Purpose>
      Determine whether a list of paths are consistent with theirs alleged
      path hash prefixes. By default, the SHA256 hash function will be used.

    <Arguments>
      paths:
        A list of paths for which their hashes will be checked.

      path_hash_prefixes:
        The list of path hash prefixes with which to check the list of paths.

    <Exceptions>
      No known exceptions.

    <Side Effects>
      No known side effects.

    <Returns>
      A Boolean indicating whether or not the paths are consistent with the
      hash prefix.
    """

    # Assume that 'paths' and 'path_hash_prefixes' are inconsistent until
    # proven otherwise.
    consistent = False

    if len(paths) > 0 and len(path_hash_prefixes) > 0:
      for path in paths:
        path_hash = self._get_target_hash(path)
        # Assume that every path is inconsistent until proven otherwise.
        consistent = False

        for path_hash_prefix in path_hash_prefixes:
          if path_hash.startswith(path_hash_prefix):
            consistent = True
            break

        # This path has no matching path_hash_prefix. Stop looking further.
        if not consistent: break

    return consistent





  def _fileinfo_has_changed(self, metadata_filename, new_fileinfo):
    """
    <Purpose>
      Determine whether the current fileinfo of 'metadata_filename'
      differs from 'new_fileinfo'.  The 'new_fileinfo' argument
      should be extracted from the latest copy of the metadata
      that references 'metadata_filename'.  Example: 'root.txt'
      would be referenced by 'release.txt'.
        
      'new_fileinfo' should only be 'None' if this is for updating
      'root.txt' without having 'release.txt' available.

    <Arguments>
      metadadata_filename:
        The metadata filename for the role.  For the 'root' role,
        'metadata_filename' would be 'root.txt'.

      new_fileinfo:
        A dict object representing the new file information for
        'metadata_filename'.  'new_fileinfo' may be 'None' when
        updating 'root' without having 'release' available.  This
        dict conforms to 'tuf.formats.FILEINFO_SCHEMA' and has
        the form:
        {'length': 23423
         'hashes': {'sha256': adfbc32343..}}
        
    <Exceptions>
      None.

    <Side Effects>
      If there is no fileinfo currently loaded for 'metada_filename',
      try to load it.

    <Returns>
      Boolean.  True if the fileinfo has changed, false otherwise.
    
    """
       
    # If there is no fileinfo currently stored for 'metadata_filename',
    # try to load the file, calculate the fileinfo, and store it.
    if metadata_filename not in self.fileinfo:
      self._update_fileinfo(metadata_filename)

    # Return true if there is no fileinfo for 'metadata_filename'.
    # 'metadata_filename' is not in the 'self.fileinfo' store
    # and it doesn't exist in the 'current' metadata location.
    if self.fileinfo.get(metadata_filename) is None:
      return True

    current_fileinfo = self.fileinfo[metadata_filename]

    if current_fileinfo['length'] != new_fileinfo['length']:
      return True

    # Now compare hashes. Note that the reason we can't just do a simple
    # equality check on the fileinfo dicts is that we want to support the
    # case where the hash algorithms listed in the metadata have changed
    # without having that result in considering all files as needing to be
    # updated, or not all hash algorithms listed can be calculated on the
    # specific client.
    for algorithm, hash_value in new_fileinfo['hashes'].items():
      # We're only looking for a single match. This isn't a security
      # check, we just want to prevent unnecessary downloads.
      if hash_value == current_fileinfo['hashes'][algorithm]:
        return False

    return True





  def _update_fileinfo(self, metadata_filename):
    """
    <Purpose>
      Update the 'self.fileinfo' entry for the metadata belonging to
      'metadata_filename'.  If the 'current' metadata for 'metadata_filename'
      cannot be loaded, set its fileinfo' to 'None' to  signal that
      it is not in the 'self.fileinfo' AND it also doesn't exist locally.

    <Arguments>
      metadata_filename:
        The metadata filename for the role.  For the 'root' role,
        'metadata_filename' would be 'root.txt'.

    <Exceptions>
      None.

    <Side Effects>
      The file details of 'metadata_filename' is calculated and
      stored in 'self.fileinfo'.

    <Returns>
      None.

    """
        
    # In case we delayed loading the metadata and didn't do it in
    # __init__ (such as with delegated metadata), then get the file
    # info now.
       
    # Save the path to the current metadata file for 'metadata_filename'.
    current_filepath = os.path.join(self.metadata_directory['current'],
                                    metadata_filename)
    # If the path is invalid, simply return and leave fileinfo unset.
    if not os.path.exists(current_filepath):
      self.fileinfo[current_filepath] = None
      return
   
    # Extract the file information from the actual file and save it
    # to the fileinfo store.
    file_length, hashes = tuf.util.get_file_details(current_filepath)
    metadata_fileinfo = tuf.formats.make_fileinfo(file_length, hashes)
    self.fileinfo[metadata_filename] = metadata_fileinfo
  
 



  def _move_current_to_previous(self, metadata_role):
    """
    <Purpose>
      Move the current metadata file for 'metadata_role' to the previous
      directory.

    <Arguments>
      metadata_role:
        The name of the metadata. This is a role name and should not end
        in '.txt'.  Examples: 'root', 'targets', 'targets/linux/x86'.
    
    <Exceptions>
      None.

    <Side Effects>
     The metadata file for 'metadata_role' is removed from 'current'
     and moved to the 'previous' directory.

    <Returns>
      None.

    """

    # Get the 'current' and 'previous' full file paths for 'metadata_role'
    metadata_filepath = metadata_role + '.txt'
    previous_filepath = os.path.join(self.metadata_directory['previous'],
                                     metadata_filepath)
    current_filepath = os.path.join(self.metadata_directory['current'],
                                    metadata_filepath)
   
    # Remove the previous path if it exists.
    if os.path.exists(previous_filepath):
      os.remove(previous_filepath)
    
    # Move the current path to the previous path.  
    if os.path.exists(current_filepath):
      tuf.util.ensure_parent_dir(previous_filepath)
      os.rename(current_filepath, previous_filepath)





  def _delete_metadata(self, metadata_role):
    """
    <Purpose>
      Remove all (current) knowledge of 'metadata_role'.  The metadata
      belonging to 'metadata_role' is removed from the current
      'self.metadata' store and from the role database. The 'root.txt' role
      file is never removed.

    <Arguments>
      metadata_role:
        The name of the metadata. This is a role name and should not end
        in '.txt'.  Examples: 'root', 'targets', 'targets/linux/x86'.

    <Exceptions>
      None.

    <Side Effects>
      The role database is modified and the metadata for 'metadata_role'
      removed from the 'self.metadata' store.
    
    <Returns>
      None.
    
    """
      
    # The root metadata role is never deleted without a replacement.
    if metadata_role == 'root':
      return
    
    # Get rid of the current metadata file.
    self._move_current_to_previous(metadata_role)
    
    # Remove knowledge of the role.
    if metadata_role in self.metadata['current']:
      del self.metadata['current'][metadata_role]
    tuf.roledb.remove_role(metadata_role)





  def _ensure_not_expired(self, metadata_role):
    """
    <Purpose>
      Raise an exception if the current specified metadata has expired.
    
    <Arguments>
      metadata_role:
        The name of the metadata. This is a role name and should not end
        in '.txt'.  Examples: 'root', 'targets', 'targets/linux/x86'.
    
    <Exceptions>
      tuf.ExpiredMetadataError:
        If 'metadata_role' has expired.

    <Side Effects>
      None.

    <Returns>
      None.
    
    """
  
    # Construct the full metadata filename and the location of its
    # current path.  The current path of 'metadata_role' is needed
    # to log the exact filename of the expired metadata.
    metadata_filename = metadata_role + '.txt'
    rolepath =  os.path.join(self.metadata_directory['current'],
                             metadata_filename)
    rolepath = os.path.abspath(rolepath)
    
    # Extract the expiration time.
    expires = self.metadata['current'][metadata_role]['expires']
   
    # If the current time has surpassed the expiration date, raise
    # an exception.  'expires' is in YYYY-MM-DD HH:MM:SS format, so
    # convert it to seconds since the epoch, which is the time format
    # returned by time.time() (i.e., current time), before comparing.
    if tuf.formats.parse_time(expires) < time.time():
      message = 'Metadata '+repr(rolepath)+' expired on '+repr(expires)+'.'
      raise tuf.ExpiredMetadataError(message)





  def all_targets(self):
    """
    <Purpose> 
      Get a list of the target information for all the trusted targets
      on the repository.  This list also includes all the targets of
      delegated roles.  The list conforms to 'tuf.formats.TARGETFILES_SCHEMA'
      and has the form:
      [{'filepath': 'a/b/c.txt',
        'fileinfo': {'length': 13323,
                     'hashes': {'sha256': dbfac345..}}
       ...]

    <Arguments>
      None.

    <Exceptions>
      tuf.RepositoryError:
        If the metadata for the 'targets' role is missing from
        the 'release' metadata.

      tuf.UnknownRoleError:
        If one of the roles could not be found in the role database.

    <Side Effects>
      The metadata for target roles is updated and stored.

    <Returns>
     A list of targets, conformant to 'tuf.formats.TARGETFILES_SCHEMA'.

    """
    
    # Load the most up-to-date targets of the 'targets' role and all
    # delegated roles.
    self._refresh_targets_metadata(include_delegations=True)
 
    all_targets = []
    # Fetch the targets for the 'targets' role.
    all_targets = self._targets_of_role('targets', skip_refresh=True)

    # Fetch the targets for the delegated roles.
    for delegated_role in tuf.roledb.get_delegated_rolenames('targets'):
      all_targets = self._targets_of_role(delegated_role, all_targets,
                                          skip_refresh=True)
    
    return all_targets





  def _refresh_targets_metadata(self, rolename='targets', include_delegations=False):
    """
    <Purpose>
      Refresh the targets metadata of 'rolename'.  If 'include_delegations'
      is True, include all the delegations that follow 'rolename'.  The metadata
      for the 'targets' role is updated in refresh() by the 
      _update_metadata_if_changed('targets') call, not here.  Delegated roles
      are not loaded when the repository is first initialized.  They are loaded
      from disk, updated if they have changed, and stored to the 'self.metadata'
      store by this function.  This function is called by the target methods,
      like all_targets() and targets_of_role().

    <Arguments>
      rolename:
        This is a delegated role name and should not end
        in '.txt'.  Example: 'targets/linux/x86'.
      
      include_delegations:
         Boolean indicating if the delegated roles set by 'rolename' should
         be refreshed.

    <Exceptions>
      tuf.RepositoryError:
        If the metadata file for the 'targets' role is missing
        from the 'release' metadata.

    <Side Effects>
      The metadata for the delegated roles are loaded and updated if they
      have changed.  Delegated metadata is removed from the role database if
      it has expired.

    <Returns>
      None.

    """

    roles_to_update = []

    # See if this role provides metadata and, if we're including
    # delegations, look for metadata from delegated roles.
    role_prefix = rolename + '/'
    for metadata_path in self.metadata['current']['release']['meta'].keys():
      if metadata_path == rolename + '.txt':
        roles_to_update.append(metadata_path[:-len('.txt')])
      elif include_delegations and metadata_path.startswith(role_prefix):
        roles_to_update.append(metadata_path[:-len('.txt')])

    # Remove the 'targets' role because it gets updated when the targets.txt
    # file is updated in _update_metadata_if_changed('targets').
    if rolename == 'targets':
      try:
        roles_to_update.remove('targets')
      except ValueError:
        message = 'The Release metadata file is missing the targets.txt entry.'
        raise tuf.RepositoryError(message)
  
    # If there is nothing to refresh, we are done.
    if not roles_to_update:
      return

    # Sort the roles so that parent roles always come first.
    roles_to_update.sort()
    logger.debug('Roles to update: '+repr(roles_to_update)+'.')

    # Iterate through 'roles_to_update', load its metadata
    # file, and update it if it has changed.
    for rolename in roles_to_update:
      self._load_metadata_from_file('previous', rolename)
      self._load_metadata_from_file('current', rolename)

      self._update_metadata_if_changed(rolename)

      # Remove the role if it has expired.
      try:
        self._ensure_not_expired(rolename)
      except tuf.ExpiredMetadataError:
        tuf.roledb.remove_role(rolename)





  def refresh_targets_metadata_chain(self, rolename):
    """
    Proof-of-concept.

    """
    
    # List of parent roles to update.
    parent_roles = []

    parts = rolename.split('/')

    # Append the first role to the list.
    parent_roles.append(parts[0])

    # The 'roles_added' string contains the roles already added.  If 'a' and 'a/b'
    # have been added to 'parent_roles', 'roles_added' would contain 'a/b'
    roles_added = parts[0]

    # Add each subsequent role to the previous string (with a '/' separator).
    # This only goes to -1 because we only want to return the parents (so we
    # ignore the last element).
    for next_role in parts[1:-1]:
      parent_roles.append(roles_added+'/'+next_role)
      roles_added = roles_added+'/'+next_role

    message = 'Minimum metadata to download to set chain of trust: '+\
      repr(parent_roles)+'.'
    logger.info(message)

    # See if this role provides metadata.  All the available roles
    # on the repository are specified in the 'release.txt' metadata.
    targets_metadata_allowed = self.metadata['current']['release']['meta'].keys()
    for parent_role in parent_roles:
      parent_role = parent_role + '.txt'

      if parent_role not in targets_metadata_allowed:
        message = '"release.txt" does not provide all the parent roles'+\
          'of '+repr(rolename)+'.'
        raise tuf.Repository(message)

    # Remove the 'targets' role because it gets updated when the targets.txt
    # file is updated in _update_metadata_if_changed('targets').
    if rolename == 'targets':
      try:
        parent_roles.remove('targets')
      except ValueError:
        message = 'The Release metadata file is missing the "targets.txt" entry.'
        raise tuf.RepositoryError(message)
  
    # If there is nothing to refresh, we are done.
    if not parent_roles:
      return

    # Sort the roles so that parent roles always come first.
    parent_roles.sort()
    logger.debug('Roles to update: '+repr(parent_roles)+'.')

    # Iterate over 'roles_to_update', load its metadata
    # file, and update it if it has changed.
    for rolename in parent_roles:
      self._load_metadata_from_file('previous', rolename)
      self._load_metadata_from_file('current', rolename)

      self._update_metadata_if_changed(rolename)

      # Remove the role if it has expired.
      try:
        self._ensure_not_expired(rolename)
      except tuf.ExpiredMetadataError:
        tuf.roledb.remove_role(rolename)






  def _targets_of_role(self, rolename, targets=None, skip_refresh=False):
    """
    <Purpose>
      Return the target information for all the targets of 'rolename'.
      The returned information is a list conformant to
      'tuf.formats.TARGETFILES_SCHEMA' and has the form:
      [{'filepath': 'a/b/c.txt',
        'fileinfo': {'length': 13323,
                     'hashes': {'sha256': dbfac345..}}
       ...]

    <Arguments>
      rolename:
        This is a role name and should not end
        in '.txt'.  Examples: 'targets', 'targets/linux/x86'.
      
      targets:
        A list of targets containing target information, conformant to
        'tuf.formats.TARGETFILES_SCHEMA'.

      skip_refresh:
        A boolean indicating if the target metadata for 'rolename'
        should be refreshed.

    <Exceptions>
      tuf.UnknownRoleError:
        If 'rolename' is not found in the role database.

    <Side Effects>
      The metadata for 'rolename' is refreshed if 'skip_refresh' is False.

    <Returns>
      A list of dict objects containing the target information of all the
      targets of 'rolename'.  Conformant to 'tuf.formats.TARGETFILES_SCHEMA'.

    """

    if targets is None:
      targets = []

    logger.debug('Getting targets of role: '+repr(rolename)+'.')

    if not tuf.roledb.role_exists(rolename):
      raise tuf.UnknownRoleError(rolename)

    # We do not need to worry about the target paths being trusted because
    # this is enforced before any new metadata is accepted.
    if not skip_refresh:
      self._refresh_targets_metadata(rolename)
  
    # Do we have metadata for 'rolename'?
    if rolename not in self.metadata['current']:
      message = 'No metadata for '+rolename+'. Unable to determine targets.'
      logger.debug(message)
      return targets

    # Get the targets specified by the role itself.
    for filepath, fileinfo in self.metadata['current'][rolename]['targets'].items():
      new_target = {} 
      new_target['filepath'] = filepath 
      new_target['fileinfo'] = fileinfo
      
      targets.append(new_target)

    return targets





  def targets_of_role(self, rolename='targets'):
    """
    <Purpose> 
      Return a list of trusted targets directly specified by 'rolename'.
      The returned information is a list conformant to
      tuf.formats.TARGETFILES_SCHEMA and has the form:
      [{'filepath': 'a/b/c.txt',
        'fileinfo': {'length': 13323,
                     'hashes': {'sha256': dbfac345..}}
       ...]
      
      This may be a very slow operation if there is a large number of
      delegations and many metadata files aren't already downloaded.

    <Arguments>
      rolename:
        The name of the role whose list of targets are wanted.
        The name of the role should start with 'targets'.
       
    <Exceptions>
      tuf.FormatError:
        If 'rolename' is improperly formatted.
     
      tuf.RepositoryError:
        If the metadata of 'rolename' could not be updated.

      tuf.UnknownRoleError:
        If 'rolename' is not found in the role database.

    <Side Effects>
      The metadata for updated delegated roles are downloaded and stored.
      
    <Returns>
      A list of targets, conformant to 'tuf.formats.TARGETFILES_SCHEMA'. 

    """
      
    # Does 'rolename' have the correct format?
    # Raise 'tuf.FormatError' if there is a mismatch.
    tuf.formats.RELPATH_SCHEMA.check_match(rolename)

    self._refresh_targets_metadata(rolename)
    
    return self._targets_of_role(rolename, skip_refresh=True)





  def target(self, target_filepath):
    """
    <Purpose>
      Return the target file information for 'target_filepath'.

    <Arguments>    
      target_filepath:
        The path to the target file on the repository. This
        will be relative to the 'targets' (or equivalent) directory
        on a given mirror.

    <Exceptions>
      tuf.FormatError:
        If 'target_filepath' is improperly formatted.

      tuf.RepositoryError:
        If 'target_filepath' was not found.

      Any other unforeseen runtime exception.
   
    <Side Effects>
      The metadata for updated delegated roles are downloaded and stored.
    
    <Returns>
      The target information for 'target_filepath', conformant to
      'tuf.formats.TARGETFILE_SCHEMA'.
    
    """

    # Does 'target_filepath' have the correct format?
    # Raise 'tuf.FormatError' if there is a mismatch.
    tuf.formats.RELPATH_SCHEMA.check_match(target_filepath)

    # Get target by looking at roles in order of priority tags.
    target = self._preorder_depth_first_walk(target_filepath)

    # Raise an exception if the target information could not be retrieved.
    if target is None:
      message = target_filepath+' not found.'
      logger.error(message)
      raise tuf.RepositoryError(message)
    # Otherwise, return the found target.
    else:
      return target





  def _preorder_depth_first_walk(self, target_filepath):
    """
    <Purpose>
      Interrogate the tree of target delegations in order of appearance (which
      implicitly order trustworthiness), and return the matching target
      found in the most trusted role.

    <Arguments>    
      target_filepath:
        The path to the target file on the repository. This will be relative to
        the 'targets' (or equivalent) directory on a given mirror.

    <Exceptions>
      tuf.FormatError:
        If 'target_filepath' is improperly formatted.

      tuf.RepositoryError:
        If 'target_filepath' was not found.
   
    <Side Effects>
      The metadata for updated delegated roles are downloaded and stored.
    
    <Returns>
      The target information for 'target_filepath', conformant to
      'tuf.formats.TARGETFILE_SCHEMA'.
    
    """

    target = None
    current_metadata = self.metadata['current']
    role_names = ['targets']

    # Ensure the client has the most up-to-date version of 'targets.txt'.
    # Raise 'tuf.MetadataNotAvailableError' if the changed metadata
    # cannot be successfully downloaded and 'tuf.RepositoryError' if the
    # referenced metadata is missing.  Target methods such as this one
    # are called after the top-level metadata have been refreshed (i.e.,
    # updater.refresh()).
    self._update_metadata_if_changed('targets')

    # Preorder depth-first traversal of the tree of target delegations.
    while len(role_names) > 0 and target is None:

      # Pop the role name from the top of the stack.
      role_name = role_names.pop(-1)

      # The metadata for 'role_name' must be downloaded/updated before
      # its targets, delegations, and child roles can be inspected.
      # self.metadata['current'][role_name] is currently missing.
      # _refresh_targets_metadata() does not refresh 'targets.txt', it
      # expects _update_metadata_if_changed() to have already refreshed it,
      # which this function has checked above.
      self._refresh_targets_metadata(role_name, include_delegations=False)

      role_metadata = current_metadata[role_name]
      targets = role_metadata['targets']
      delegations = role_metadata.get('delegations', {})
      child_roles = delegations.get('roles', [])
      target = self._get_target_from_targets_role(role_name, targets,
                                                  target_filepath)

      if target is None:

        # Push children in reverse order of appearance onto the stack.
        # NOTE: This may be a slow operation if there are many delegated roles.
        for child_role in reversed(child_roles):
          child_role_name = self._visit_child_role(child_role, target_filepath)
          if child_role_name is None:
            logger.debug('Skipping child role '+repr(child_role_name))
          else:
            logger.debug('Adding child role '+repr(child_role_name))
            role_names.append(child_role_name)

      else:
        logger.debug('Found target in current role '+repr(role_name))

    return target





  def _get_target_from_targets_role(self, role_name, targets, target_filepath):
    """
    <Purpose>
      Determine whether the targets role with the given 'role_name' has the
      target with the name 'target_filepath'.

    <Arguments>
      role_name:
        The name of the targets role that we are inspecting.

      targets:
        The targets of the Targets role with the name 'role_name'.
        
      target_filepath:
        The path to the target file on the repository. This will be relative to
        the 'targets' (or equivalent) directory on a given mirror.

    <Exceptions>
      None.
   
    <Side Effects>
      None.
    
    <Returns>
      The target information for 'target_filepath', conformant to
      'tuf.formats.TARGETFILE_SCHEMA'.
    
    """

    target = None

    # Does the current role name have our target?
    logger.debug('Asking role '+repr(role_name)+' about target '+\
      repr(target_filepath))
    for filepath, fileinfo in targets.iteritems():
      if filepath == target_filepath:
        logger.debug('Found target '+target_filepath+' in role '+role_name)
        target = {'filepath': filepath, 'fileinfo': fileinfo}
        break
      else:
        logger.debug('No target '+target_filepath+' in role '+role_name)

    return target






  def _visit_child_role(self, child_role, target_filepath):
    """
    <Purpose>
      Determine whether the given 'child_role' has been delegated the target
      with the name 'target_filepath'.

      Ensure that we explore only delegated roles trusted with the target. We
      assume conservation of delegated paths in the complete tree of
      delegations. Note that the call to _ensure_all_targets_allowed in
      _update_metadata should already ensure that all targets metadata is
      valid; i.e. that the targets signed by a delegatee is a proper subset of
      the targets delegated to it by the delegator. Nevertheless, we check it
      again here for performance and safety reasons.

      TODO: Should the TUF spec restrict the repository to one particular
      algorithm?  Should we allow the repository to specify in the role
      dictionary the algorithm used for these generated hashed paths?

    <Arguments>
      child_role:
        The delegation targets role object of 'child_role', containing its
        paths, path_hash_prefixes, keys and so on.

      target_filepath:
        The path to the target file on the repository. This will be relative to
        the 'targets' (or equivalent) directory on a given mirror.

    <Exceptions>
      None.
   
    <Side Effects>
      None.
    
    <Returns>
      If 'child_role' has been delegated the target with the name
      'target_filepath', then we return the role name of 'child_role'.

      Otherwise, we return None.
    
    """

    child_role_name = child_role['name']
    child_role_paths = child_role.get('paths')
    child_role_path_hash_prefixes = child_role.get('path_hash_prefixes')
    # A boolean indicator that tell us whether 'child_role' has been delegated
    # the target with the name 'target_filepath'.
    child_role_is_relevant = False

    if child_role_path_hash_prefixes is not None:
      target_filepath_hash = self._get_target_hash(target_filepath)
      for child_role_path_hash_prefix in child_role_path_hash_prefixes:
        if target_filepath_hash.startswith(child_role_path_hash_prefix):
          child_role_is_relevant = True

    elif child_role_paths is not None:
      for child_role_path in child_role_paths:
        # A child role path may be a filepath or directory.  The child
        # role 'child_role_name' is added if 'target_filepath' is located
        # under 'child_role_path'.  Explicit filepaths are also added.
        prefix = os.path.commonprefix([target_filepath, child_role_path])
        if prefix == child_role_path:
          child_role_is_relevant = True

    else:
      # 'role_name' should have been validated when it was downloaded.
      # The 'paths' or 'path_hash_prefixes' fields should not be missing,
      # so we raise a format error here in case they are both missing.
      raise tuf.FormatError(repr(child_role_name)+' has neither ' \
                                '"paths" nor "path_hash_prefixes"!')

    if child_role_is_relevant:
      logger.debug('Child role '+repr(child_role_name)+' has target '+
                   repr(target_filepath))
      return child_role_name
    else:
      logger.debug('Child role '+repr(child_role_name)+
                   ' does not have target '+repr(target_filepath))
      return None





  def _get_target_hash(self, target_filepath, hash_function='sha256'):
    """
    <Purpose>
      Compute the hash of 'target_filepath'. This is useful in conjunction with
      the "path_hash_prefixes" attribute in a delegated targets role, which
      tells us which paths it is implicitly responsible for.

    <Arguments>
      target_filepath:
        The path to the target file on the repository. This will be relative to
        the 'targets' (or equivalent) directory on a given mirror.

      hash_function:
        The algorithm used by the repository to generate the hashes of the
        target filepaths.  The repository may optionally organize targets into
        hashed bins to ease target delegations and role metadata management.
        The use of consistent hashing allows for a uniform distribution of
        targets into bins. 

    <Exceptions>
      None.
   
    <Side Effects>
      None.
    
    <Returns>
      The hash of 'target_filepath'.
    
    """

    # Calculate the hash of the filepath to determine which bin to find the 
    # target.  The client currently assumes the repository uses
    # 'hash_function' to generate hashes.

    digest_object = tuf.hash.digest(hash_function)

    try:
      digest_object.update(target_filepath)
    except UnicodeEncodeError:
      # Sometimes, there are Unicode characters in target paths. We assume a
      # UTF-8 encoding and try to hash that.
      digest_object = tuf.hash.digest(hash_function)
      encoded_target_filepath = target_filepath.encode('utf-8')
      digest_object.update(encoded_target_filepath)

    target_filepath_hash = digest_object.hexdigest() 

    return target_filepath_hash





  def remove_obsolete_targets(self, destination_directory):
    """
    <Purpose>
      Remove any files that are in 'previous' but not 'current'.  This
      makes it so if you remove a file from a repository, it actually goes
      away.  The targets for the 'targets' role and all delegated roles
      are checked.
    
    <Arguments>
      destination_directory:
        The directory containing the target files tracked by TUF.

    <Exceptions>
      tuf.FormatError:
        If 'destination_directory' is improperly formatted.
      
      tuf.RepositoryError:
        If an error occurred removing any files.

    <Side Effects>
      Target files are removed from disk.

    <Returns>
      None.

    """
  
    # Does 'destination_directory' have the correct format?
    # Raise 'tuf.FormatError' if there is a mismatch.
    tuf.formats.PATH_SCHEMA.check_match(destination_directory)

    # Iterate through the rolenames and verify whether the 'previous'
    # directory contains a target no longer found in 'current'.
    for role in tuf.roledb.get_rolenames():
      if role.startswith('targets'):
        if role in self.metadata['previous'] and self.metadata['previous'][role] != None:
          for target in self.metadata['previous'][role]['targets'].keys():
            if target not in self.metadata['current'][role]['targets'].keys():
              # 'target' is only in 'previous', so remove it.
              logger.warn('Removing obsolete file: '+repr(target)+'.')
              # Remove the file if it hasn't been removed already.
              destination = os.path.join(destination_directory, target) 
              try:
                os.remove(destination)
              except OSError, e:
                # If 'filename' already removed, just log it.
                if e.errno == errno.ENOENT:
                  logger.info('File '+repr(destination)+' was already removed.')
                else:
                  logger.error(str(e))
              except Exception, e:
                logger.error(str(e))





  def updated_targets(self, targets, destination_directory):
    """
    <Purpose>
      Return the targets in 'targets' that have changed.  Targets are
      considered changed if they do not exist at 'destination_directory'
      or the target located there has mismatched file properties.

      The returned information is a list conformant to
      'tuf.formats.TARGETFILES_SCHEMA' and has the form:
      [{'filepath': 'a/b/c.txt',
        'fileinfo': {'length': 13323,
                     'hashes': {'sha256': dbfac345..}}
       ...]

    <Arguments>
      targets:
        A list of target files.

      destination_directory:
        The directory containing the target files.

    <Exceptions>
      tuf.FormatError:
        If the arguments are improperly formatted.

    <Side Effects>
      The files in 'targets' are read and their hashes computed. 

    <Returns>
      A list of targets, conformant to 'tuf.formats.TARGETFILES_SCHEMA'.

    """

    # Do the arguments have the correct format?
    # Raise 'tuf.FormatError' if there is a mismatch.
    tuf.formats.TARGETFILES_SCHEMA.check_match(targets)
    tuf.formats.PATH_SCHEMA.check_match(destination_directory)

    updated_targets = []

    for target in targets:
      # Get the target's filepath located in 'destination_directory'.
      # We will compare targets against this file.
      target_filepath = os.path.join(destination_directory, target['filepath'])
      
      # Try one of the algorithm/digest combos for a mismatch.  We break
      # as soon as we find a mismatch.
      for algorithm, digest in target['fileinfo']['hashes'].items():
        digest_object = None
        try:
          digest_object = tuf.hash.digest_filename(target_filepath,
                                                   algorithm=algorithm)
        # This exception would occur if the target does not exist locally. 
        except IOError:
          updated_targets.append(target)
          break
        # The file does exist locally, check if its hash differs. 
        if digest_object.hexdigest() != digest:
          updated_targets.append(target)
          break
    
    return updated_targets





  def download_target(self, target, destination_directory):
    """
    <Purpose>
      Download 'target' and verify it is trusted.
        
      This will only store the file at 'destination_directory' if the downloaded
      file matches the description of the file in the trusted metadata.
    
    <Arguments>
      target:
        The target to be downloaded.  Conformant to
        'tuf.formats.TARGETFILE_SCHEMA'.

      destination_directory:
        The directory to save the downloaded target file.

    <Exceptions>
      tuf.FormatError:
        If 'target' is not properly formatted.

      tuf.UpdateError:
        If a target could not be downloaded from any of the mirrors.

    <Side Effects>
      A target file is saved to the local system.

    <Returns>
      None.

    """

    # Do the arguments have the correct format? 
    # This check ensures the arguments have the appropriate 
    # number of objects and object types, and that all dict
    # keys are properly named.
    # Raise 'tuf.FormatError' if the check fail.
    tuf.formats.TARGETFILE_SCHEMA.check_match(target)
    tuf.formats.PATH_SCHEMA.check_match(destination_directory)

    # Extract the target file information.
    target_filepath = target['filepath']
    trusted_length = target['fileinfo']['length']
    trusted_hashes = target['fileinfo']['hashes']

    # get_target_file checks every mirror and returns the first target
    # that passes verification.
    target_file_object = self.get_target_file(target_filepath, trusted_length,
                                              trusted_hashes)
   
    # We acquired a target file object from a mirror.  Move the file into
    # place (i.e., locally to 'destination_directory').
    destination = os.path.join(destination_directory, target_filepath)
    destination = os.path.abspath(destination)
    target_dirpath = os.path.dirname(destination)
    if target_dirpath:
      try:
        os.makedirs(target_dirpath)
      except OSError, e:
        if e.errno == errno.EEXIST:
          pass
        else:
          raise
    
    target_file_object.move(destination)<|MERGE_RESOLUTION|>--- conflicted
+++ resolved
@@ -817,25 +817,6 @@
     # is the object extracted from 'metadata_file_object'.  Metadata saved to
     # files are regarded as 'signable' objects, conformant to
     # 'tuf.formats.SIGNABLE_SCHEMA'.
-    metadata_file_object = None
-    metadata_signable = None
-<<<<<<< HEAD
-    compressed_file_object = None
-    for mirror_url in get_mirrors('meta', metadata_filename.encode("utf-8"), self.mirrors):
-      try:
-        metadata_file_object = download_file(mirror_url, file_hashes, 
-                                             file_length)
-      except tuf.DownloadError, e:
-        logger.warn('Download failed from '+mirror_url+'.')
-        continue
-      if compression:
-        compressed_file_object = tuf.util.TempFile()
-        shutil.copyfileobj(metadata_file_object, compressed_file_object)
-        metadata_file_object.decompress_temp_file_object(compression)
-
-      # Read and load the downloaded file.
-      metadata_signable = tuf.util.load_json_string(metadata_file_object.read())
-=======
     if metadata_role == 'timestamp':
         metadata_file_object = \
           self.unsafely_get_metadata_file(metadata_role, metadata_filename,
@@ -845,7 +826,6 @@
           self.safely_get_metadata_file(metadata_role, metadata_filename,
                                         file_length, file_hashes,
                                         compression=compression)
->>>>>>> eacbe7cc
 
     # Read and load the downloaded file.
     metadata_signable = tuf.util.load_json_string(metadata_file_object.read())
@@ -982,17 +962,11 @@
     # Ensure the referenced metadata has been loaded.  The 'root' role may be
     # updated without having 'release' available.  
     if referenced_metadata not in self.metadata['current']:
-<<<<<<< HEAD
-      message = 'Cannot update '+repr(metadata_role)+' because '+\
-        repr(referenced_metadata)+' is missing.'
-      raise tuf.RepositoryError(message)
-=======
       message = 'Cannot update '+repr(metadata_role)+' because ' \
                 +referenced_metadata+' is missing.'
       raise tuf.RepositoryError(message)
     # The referenced metadata has been loaded.  Extract the new
     # fileinfo for 'metadata_role' from it. 
->>>>>>> eacbe7cc
     else:
       message = repr(metadata_role)+' referenced in '+\
         repr(referenced_metadata)+'.  '+repr(metadata_role)+' may be updated.'
