--- conflicted
+++ resolved
@@ -1,3 +1,5 @@
+#!/usr/bin/env python
+
 """
 <Program Name>
   slow_retrieval_server.py
@@ -24,11 +26,7 @@
 import random
 from BaseHTTPServer import BaseHTTPRequestHandler, HTTPServer
 
-<<<<<<< HEAD
-DELAY = 1
 
-
-=======
 
 
 
@@ -38,7 +36,10 @@
     HTTPServer.__init__(self, server_address, Handler)
     self.test_mode = test_mode
 
->>>>>>> dcae72c1
+
+
+
+
 # HTTP request handler.
 class Handler(BaseHTTPRequestHandler):
 
@@ -62,7 +63,7 @@
 
         return
 
-      elif self.server.test_mode == "mode_2":
+      else: # "mode_2"
         DELAY = 1
         # Throttle the file by sending a character every few seconds.
         for i in range(len(data)):
@@ -75,9 +76,13 @@
 
 
 
+
+
 def get_random_port():
   port = random.randint(30000, 45000)
   return port
+
+
 
 
 
@@ -89,12 +94,10 @@
 
 
 
+
+
 if __name__ == '__main__':
-  if len(sys.argv) > 2:
-    port = int(sys.argv[1])
-    test_mode = sys.argv[2]
-  else:
-    port = get_random_port()
-    test_mode = None
-    
+  port = int(sys.argv[1])
+  test_mode = sys.argv[2]
+  assert test_mode in ("mode_1", "mode_2")
   run(port, test_mode)